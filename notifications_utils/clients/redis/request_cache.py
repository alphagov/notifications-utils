import json
import logging
import time
from contextlib import suppress
from dataclasses import dataclass
from datetime import timedelta
from functools import singledispatch, wraps
from inspect import signature
from typing import TypeAlias
from uuid import UUID

import msgpack

_JSON: TypeAlias = dict[str, "_JSON"] | list["_JSON"] | str | int | float | bool | None


logger = logging.getLogger("request_cache")


class RequestCache:
    DEFAULT_TTL = int(timedelta(days=28).total_seconds())
    # tombstones only need to last as long as the longest time you expect a `@set`-wrapped
    # function invocation to take
    TOMBSTONE_TTL = int(timedelta(minutes=10).total_seconds())

    DEFAULT_SCHEMA_VERSION = 1
    DEFAULT_FORCE_DELETE = False

    # for use as kwarg defaults to avoid early-binding problems making
    # the above defaults un-alterable
    _DEFAULT_SCHEMA_VERSION_SENTINEL = object()
    _DEFAULT_FORCE_DELETE_SENTINEL = object()

    @dataclass
    class CacheResultWrapper:
        """
        Allows the result returned from a `RequestCache.set`-wrapped function to
        be annotated with a dynamically-determined "decision" on whether this result
        should be cached or not (and for how long).

        The truthiness of `cache_decision` controls whether a result will be cached.

        Setting `ttl_in_seconds_override` to its default `None` will result in the
        `ttl_in_seconds` value specified at decoration-time being used.

        Either way, the `value` is extracted by the `RequestCache.set` decorator and
        the `CacheResultWrapper` is discarded before returning the value on its own
        (and possibly caching the value).
        """

        value: _JSON
        cache_decision: bool
        ttl_in_seconds_override: int | None = None

    def __init__(self, redis_client):
        self.redis_client = redis_client

        # get_cache_decision and get_cache_value added to *instance* so that individual
        # instances can have custom implementations `.register`-ed without having a
        # global effect

        def get_cache_decision(result) -> bool:
            return True

        self.get_cache_decision = singledispatch(get_cache_decision)

        def get_ttl_in_seconds_override(result) -> int | None:
            return None

        self.get_ttl_in_seconds_override = singledispatch(get_ttl_in_seconds_override)

        def get_cache_value(result) -> _JSON:
            return result

        self.get_cache_value = singledispatch(get_cache_value)

        @self.get_cache_decision.register
        def _(result: RequestCache.CacheResultWrapper) -> bool:
            return result.cache_decision

        @self.get_ttl_in_seconds_override.register
        def _(result: RequestCache.CacheResultWrapper) -> int | None:
            return result.ttl_in_seconds_override

        @self.get_cache_value.register
        def _(result: RequestCache.CacheResultWrapper) -> _JSON:
            return result.value

    @staticmethod
    def _format_argument(argument):
        if isinstance(argument, str):
            with suppress(ValueError):
                return str(UUID(argument)).lower()
        return argument

    @staticmethod
    def _get_argument(argument_name, client_method, args, kwargs):
        with suppress(KeyError):
            return kwargs[argument_name]

        with suppress(ValueError, IndexError):
            argument_index = list(signature(client_method).parameters).index(argument_name)
            return args[argument_index]

        with suppress(KeyError):
            return signature(client_method).parameters[argument_name].default

        raise TypeError("{client_method.__name__}() takes no argument called '{argument_name}'")

    @staticmethod
    def _make_key(key_format, client_method, args, kwargs):
        return key_format.format(
            **{
                argument_name: RequestCache._format_argument(
                    RequestCache._get_argument(argument_name, client_method, args, kwargs)
                )
                for argument_name in list(signature(client_method).parameters)
            }
        )

    def set(self, key_format, *, ttl_in_seconds=DEFAULT_TTL, schema_version=_DEFAULT_SCHEMA_VERSION_SENTINEL):
        def _set(client_method):
            @wraps(client_method)
            def new_client_method(*args, **kwargs):
                nonlocal schema_version
                if schema_version is self._DEFAULT_SCHEMA_VERSION_SENTINEL:
                    schema_version = self.DEFAULT_SCHEMA_VERSION

                redis_key = RequestCache._make_key(key_format, client_method, args, kwargs)
                cached = self.redis_client.get(redis_key)
                if cached:
                    try:
                        outer = msgpack.loads(cached)
                        cached_is_tombstone = outer.get("is_tombstone")
                        cached_sv = outer.get("schema_version")
                        cached_value = msgpack.loads(outer["value"]) if outer.get("value") else None
                    except ValueError:
                        # assume this is an old-style RequestCache payload
                        cached_value = json.loads(cached)
                        cached_is_tombstone = False  # old-style RequestCache didn't have tombstones
                        cached_sv = 0  # old-style RequestCache payloads are notionally schema_version 0

                    if not cached_is_tombstone:
                        if cached_sv == schema_version:
                            return cached_value
                        else:
                            logger.warning(
                                "Cached value has schema mismatch: cached %s, expecting %s. Will ignore and overwrite.",
                                cached_sv,
                                schema_version,
                                extra={
                                    "schema_version_cached": cached_sv,
                                    "schema_version_expected": schema_version,
                                    "client_method_name": client_method.__name__,
                                },
                            )

                # the most out-of-date data this inner result could possibly contain
                pessimistic_timestamp = time.time()

                result = client_method(*args, **kwargs)

                value = self.get_cache_value(result)
                if self.get_cache_decision(result):
                    final_ttl = self.get_ttl_in_seconds_override(result)
                    if final_ttl is None:
                        final_ttl = ttl_in_seconds

                    if schema_version == 0:
                        # behave like old-style RequestCache, unconditionally setting an un-wrapped payload
                        self.redis_client.set(
                            redis_key,
                            json.dumps(value),
                            ex=int(final_ttl),
                        )
                    else:
                        self.redis_client.set_if_timestamp_newer(
                            redis_key,
<<<<<<< HEAD
                            msgpack.dumps(
                                {
                                    "timestamp": pessimistic_timestamp,
                                    "is_tombstone": False,
                                    "value": msgpack.dumps(value),
                                    "schema_version": schema_version,
                                }
                            ),
=======
                            msgpack.dumps({
                                "timestamp": pessimistic_timestamp,
                                "is_tombstone": False,
                                "value": msgpack.dumps(value),
                                "schema_version": schema_version,
                            }),
>>>>>>> a74acd9d
                            ex=int(final_ttl),
                        )

                return value

            return new_client_method

        return _set

    def _set_tombstone(self, key, ex=TOMBSTONE_TTL, raise_exception=False):
        tombstone = msgpack.dumps(
            {
                "is_tombstone": True,
                "timestamp": time.time(),
            }
        )
        # this *could* use set_if_timestamp_newer but doesn't really need to
        # because the only timestamp we'd ever use would be "now", i.e. the
        # latest possible value we could manage, which should be able to
        # overwrite any existing values anyway
        self.redis_client.set(key, tombstone, ex=ex, raise_exception=raise_exception)

    def delete(self, key_format, force_delete=_DEFAULT_FORCE_DELETE_SENTINEL):
        def _delete(client_method):
            @wraps(client_method)
            def new_client_method(*args, **kwargs):
                nonlocal force_delete
                if force_delete is self._DEFAULT_FORCE_DELETE_SENTINEL:
                    force_delete = self.DEFAULT_FORCE_DELETE

                redis_key = self._make_key(key_format, client_method, args, kwargs)
                delete_method = self.redis_client.delete if force_delete else self._set_tombstone

                # It is important to attempt the redis deletion first and raise an exception
                # if it is unsuccessful. If we didn't, then we risk having a successful API
                # call that updates the database, but redis left with stale data. Stale data
                # is worse then failing the users requests
                delete_method(redis_key, raise_exception=True)

                api_response = client_method(*args, **kwargs)

                # We also attempt another redis deletion after the API. This is to deal with
                # the race condition where another request repopulates redis with the old data
                # before the database has been updated. We want to raise an exception if the call
                # to redis here fails because that will hopefully prompt the user that something
                # went wrong and they should retry their action (hopefully resolving the problem).
                delete_method(redis_key, raise_exception=True)
                return api_response

            return new_client_method

        return _delete

    def _set_tombstone_by_pattern(self, pattern, raise_exception=False):
        tombstone = msgpack.dumps(
            {
                "is_tombstone": True,
                "timestamp": time.time(),
            }
        )
        # as in _set_tombstone, we luckily don't actually need to do a conditional
        # set for tombstones because the timestamp we want to use here will always
        # be the latest-possible
        self.redis_client.overwrite_by_pattern(pattern, tombstone, raise_exception=raise_exception)

    def delete_by_pattern(self, key_format, force_delete=_DEFAULT_FORCE_DELETE_SENTINEL):
        def _delete(client_method):
            @wraps(client_method)
            def new_client_method(*args, **kwargs):
                nonlocal force_delete
                if force_delete is self._DEFAULT_FORCE_DELETE_SENTINEL:
                    force_delete = self.DEFAULT_FORCE_DELETE

                delete_method = self.redis_client.delete_by_pattern if force_delete else self._set_tombstone_by_pattern

                # See equivalent comments above for why we attempt the redis delete before and
                # after the API call
                redis_key = self._make_key(key_format, client_method, args, kwargs)
                delete_method(redis_key, raise_exception=True)
                api_response = client_method(*args, **kwargs)
                delete_method(redis_key, raise_exception=True)
                return api_response

            return new_client_method

        return _delete<|MERGE_RESOLUTION|>--- conflicted
+++ resolved
@@ -176,23 +176,12 @@
                     else:
                         self.redis_client.set_if_timestamp_newer(
                             redis_key,
-<<<<<<< HEAD
-                            msgpack.dumps(
-                                {
-                                    "timestamp": pessimistic_timestamp,
-                                    "is_tombstone": False,
-                                    "value": msgpack.dumps(value),
-                                    "schema_version": schema_version,
-                                }
-                            ),
-=======
                             msgpack.dumps({
                                 "timestamp": pessimistic_timestamp,
                                 "is_tombstone": False,
                                 "value": msgpack.dumps(value),
                                 "schema_version": schema_version,
                             }),
->>>>>>> a74acd9d
                             ex=int(final_ttl),
                         )
 

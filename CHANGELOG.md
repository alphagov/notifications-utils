--- conflicted
+++ resolved
@@ -1,10 +1,9 @@
 # CHANGELOG
 
-<<<<<<< HEAD
-## 82.7.0
+## 84.1.0
 
 * Bump versions of common test dependencies (run `make bootstrap` to copy these into your app)
-=======
+
 ## 84.0.0
 
 * `AntivirusClient` and `ZendeskClient` have returned to their behaviour as of 82.x.x to allow the 83.0.1 fix to go out to apps without the required changes.
@@ -21,7 +20,6 @@
 ## 82.7.0
 
 * Add `expected_type` mechanism to `LazyLocalGetter`
->>>>>>> 37e6089d
 
 # 82.6.1
 

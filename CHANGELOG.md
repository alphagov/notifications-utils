# CHANGELOG

<<<<<<< HEAD
## 89.0.0

* BREAKING CHANGE: All standalone functions for validating, normalising and formatting phone numbers has been removed from notifications_utils/recipient_validation/phone_number.py, and are replaced and encapsualated entirely with a single `PhoneNumber` class. All code that relies on validation, normalisation or fomratting of a phone number must be re-written to use instances of `PhoneNumber` instead.
=======
## 89.1.0

* Change version_tools to a package that uses importlib to grab common reqs/config, rather than fetching common files from github. This repo's usage of those common files are now symlinks to the sources of truth found within notification_utils/version_tools/

## 89.0.1

* Raise an exception if we cant fetch remote github files in version_tools.py

## 89.0.0

* `requirements_for_test_common.txt` is now `requirements_for_test_common.in`. Apps should freeze this into a local requirements file for fully reproducible dependencies
>>>>>>> 4f8e655b

## 88.1.1

* Bug fix: applies minor version bump of PhoneNumbers to v8.13.48 to apply a fix to the UG metadata which was causing validation to fail in error

## 88.1.0

* logging: slightly redesign filters behaviour to allow log-call-supplied request_id, span_id, user_id, service_id to be used if they are not available by normal means. Supply these manually for the streaming-response-closed log message.

## 88.0.1

* logging: don't use current_app in _log_response_closed

## 88.0.0

* Removes `template.EmailPreviewTemplate` (only used in admin app)

## 87.1.0

* logging: don't calculate_content_length() for after_request logs of streaming responses - this caused attempted streaming responses to be eagerly consumed, negating the point of streaming responses. Instead emit the after_request log when status code and header is returned and a separate log message when a streaming response is closed.

## 87.0.0

* Reintroduce changes to `AntivirusClient` and `ZendeskClient` from 83.0.0

## 86.2.0

* Adds `asset_fingerprinter.AssetFingerprinter` to replace the versions duplicated across our frontend apps

## 86.1.0

* Add `EventletTimeoutMiddleware`

# 86.0.0

* BREAKING CHANGE: The `Phonenumber` class now accepts a flag `allow_landline`, which defaults to False. This changes the previous default behaviour, allowing landlines.

## 85.0.0

* Removes `SerialisedModel.ALLOWED_PROPERTIES` in favour of annotations syntax

## 84.3.0

* Reverts 84.1.0

## 84.2.0

* The Zendesk client takes a new optional argument, `user_created_at` which populates a new field on the Notify Zendesk form if provided.

## 84.1.1

* Remove GIR 0AA from valid postcodes

## 84.1.0

* Bump versions of common test dependencies (run `make bootstrap` to copy these into your app)

## 84.0.0

* `AntivirusClient` and `ZendeskClient` have returned to their behaviour as of 82.x.x to allow the 83.0.1 fix to go out to apps without the required changes.

# 83.0.1

* Updates phone_numbers to 8.13.45 to apply a fix to the metadata for phone numbers that was discovered causing a subset of valid Jersey numbers to be incorrectly invalidated

## 83.0.0

* `AntivirusClient` and `ZendeskClient` are no longer thread-safe because they now use persistent requests sessions. Thread-local instances should be used in place of any global instances in any situations where threading is liable to be used
* `AntivirusClient` and `ZendeskClient` have had their `init_app(...)` methods removed as this is an awkward pattern to use for initializing thread-local instances. It is recommended to use `LazyLocalGetter` to construct new instances on-demand, passing configuration parameters via the constructor arguments in a `factory` function.

## 82.7.0

* Add `expected_type` mechanism to `LazyLocalGetter`

# 82.6.1

* Adds validation check to `PhoneNumber` so that it returns the expected error message `TOO_SHORT` if an empty string is passed. This has caused issues with users of the v2 API getting inconsistent error messages

## 82.6.0

* Add `LazyLocalGetter` class for lazily-initialized context-local resources

## 82.5.0

* Add support for validation of UK landlines for services with sms_to_uk_landlines enabled using CSV flow

## 82.4.0

* Add support for sending SMS to more international numbers. Sending to Eritrea, Wallis and Futuna, Niue, Kiribati, and Tokelau is now supported.

## 82.3.0
* Extends the validation logic for the `PhoneNumber` class to disallow premium rate numbers

## 82.2.1

* Add fix to recipient_validation/phone_number.py to raise correct error if a service tries to send to an international number without that permission

## 82.2.0
* Add `unsubscribe_link` argument to email templates

## 82.1.2
* Write updated version number to `requirements.txt` if no `requirements.in` file found

## 82.1.1
*  Fix the way we log the request_size. Accessing the data at this point can trigger a validation error early and cause a 500 error

## 82.1.0
*  Adds new logging fields to request logging. Namely environment_name, request_size and response_size

## 82.0.0

* Change `PostalAddress` to add `has_no_fixed_abode_address` method. No fixed abode addresses are now considered invalid.

## 81.1.1
*  Adds condition to validation to allow TV Numbers (https://www.ofcom.org.uk/phones-and-broadband/phone-numbers/numbers-for-drama/) for UK mobiles

## 81.1.0
* introduce new validation class - `PhoneNumber`, that we will use for services that want to send sms
to landline (and in the future this new code can be extended for all phone number validation)
* in this new class, we use `phonenumbers` library for validating phone numbers, instead of our custom valdiation code


## 81.0.0

* BREAKING CHANGE: The constructor for `notification_utils.recipient_validation.errors.InvalidPhoneError`
  - When raising InvalidPhoneError, instead of supplying a custom message, you must create an error by supplying a code from the `InvalidPhoneError.Codes` enum
* `InvalidPhoneError.code` will contain this machine-readable code for an exception if you need to examine it later
* `InvalidPhoneError.get_legacy_v2_api_error_message` returns a historical error message for use on the public v2 api

## 80.0.1

* Reduces minimum required Gunicorn version for compatibility

## 80.0.0

* Copies additional config files from utils into repos
* Renames `version_tools.copy_pyproject_yaml` to `version_tools.copy_config`

## 79.0.1

* Update the `send_ticket_to_zendesk` method of the ZendeskClient to return the ID of the ticket that was created.

## 79.0.0

* Switches on Pyupgrade and a bunch of other more opinionated linting rules

## 78.2.0

* Bumped minimum versions of select subdependencies

## 78.1.0

* Restrict postcodes to valid UK postcode zones

## 78.0.0

* BREAKING CHANGE: recipient validation code has all been moved into separate files in a shared folder. Functionality is unchanged.
  - Email address validation can be found in `notifications_utils.recipient_validation.email_address`
  - Phone number validation can be found in `notifications_utils.recipient_validation.phone_number`
  - Postal address validation can be found in `notifications_utils.recipient_validation.postal_address`
* BREAKING CHANGE: InvalidPhoneError and InvalidAddressError no longer extend InvalidEmailError.
  - if you wish to handle all recipient validation errors, please use `notifications_utils.recipient_validation.errors.InvalidRecipientError`

## 77.2.1

* Change redis delete behaviour to error, rather than end up with stale data, if Redis is unavailable.

## 77.2.0

* `NotifyTask`: include pid and other structured fields in completion log messages

## 77.1.1

* Fix how `version_tools.copy_pyproject_toml` discovers the current version of notifications-utils

## 77.1.0

* Add `version_tools.copy_pyproject_toml` to share linter config between apps

## 77.0.0

* Breaking change to the Zendesk Client. The `ticket_categories` argument has been replaced with a `notify_task_type` argument, and it now populates
  a different Zendesk form.

## 76.1.0

* Remove `check_proxy_header_before_request` from request_helper.py since this was only used when apps
  were deployed on the PaaS.

## 76.0.2

* linting changes

## 76.0.1

* Reject Gibraltar’s postcode (`GX11 1AA) when validating postal addresses

## 76.0.0

* Remove use of `NOTIFY_RUNTIME_PLATFORM` and `NOTIFY_LOG_PATH` flask config parameters, which no longer did anything. Technically this only affects users if the consumed the paramter themselves and relied on utils code setting default values for them.

## 75.2.0

* Add `InsensitiveSet` class (behaves like a normal set, but with uniqueness determined by normalised values)

## 75.1.1

* Don't set `statsd_host` in `set_gunicorn_defaults` - not all apps have statsd.

## 75.1.0

* Split `logging.formatting` submodule out of `logging` module. All components should remain
  accessible via the `logging` module, so this shouldn't affect existing code.
* Introduce `gunicorn_defaults` module.

## 75.0.0

* BREAKING CHANGE: notifications_utils/clients/encryption/encryption_client has been removed. It
  has been replaced with notifications_utils/clients/signing/signing_client. This is because
  the encyrption_client was not using encryption. It was just signing the contents of the string.

## 74.12.3

* Add structured time_taken log to celery logs

## 74.12.2

* Fix use of hyphen in phone number validation error

## 74.12.1

* email template: use the new crown and associated styling

## 74.12.0

* Remove celery.* structured logging for now. It can return when we have more certainty over what values it will log or can rule out that it is ever given sensitive values.

## 74.11.0

* Add option to ignore list of web paths from request logging. Defaults to /_status and /metrics.
* Add new fields to web request log messages (user_agent, host, path)

## 74.9.1

* logging: set celery.worker.strategy logging to WARNING to prevent sensitive information being logged

## 74.9.0

* logging: also attach handlers etc. to celery.worker and celery.redirected

## 74.8.1

* Always hide barcodes when printing a letter - not only when adding a NOTIFY tag

## 74.8.0

* NotifyRequest: generate own span_id if none provided in headers

## 74.7.0

* Include onwards request headers in AntivirusClient requests

## 74.6.0

* Include parent_span_id in request logs
* Include span_id in all logs when available

## 74.5.0

* Include remote_addr in request logs
* NotifyRequest: handle trace ids when not handed X-B3-TraceId by paas

## 74.4.0

* Reverts the 'single session' change from 74.1.0, which may be causing us some connection errors.

## 74.3.0

* Add `decrby` method to the RedisClient

## 74.2.0

* Change logging's date formatting to include microseconds

## 74.1.0

* remove the geojson dependency (another emergency alerts module)
* reuse a single session for all antivirus/zendesk requests to get http keepalive advantages

## 74.0.0

Removes Emergency-Alerts-related code

* the `polygons` module has been removed
* `template.BroadcastPreviewTemplate` and `template.BroadcastMessageTemplate` have been removed

## 73.2.1

* Fix utils packaging to allow access to subpackages again.

## 73.2.0

* Adds a `include_notify_tag` parameter to `LetterPrintTemplate` so that bilingual letters can disable the NOTIFY tag on the English pages of a letter.

## 73.1.3

* Add compatibility with Python 3.11 and 3.12

## 73.1.2

* Change how utils is packaged to exclude tests.

## 73.1.1

* SKIPPED VERSION - NO RELEASE.

## 73.1.0

* Adds request logging to flask apps.
* Adds `RestrictedAny` family of testing utilities to new `testing.comparisons` submodule.

## 73.0.0

* Removes `LetterImageTemplate`. This has been moved to admin, as that is the only app using it.

## 72.2.0

* Render Welsh language templated letter, with page numbers footer and name of the month in Welsh
* Recognise placeholders from letter_welsh_content and letter_welsh_subject fields


## 72.1.0

* Change the email template to use a HTML5 doctype and add a 'hidden' attribute to the preheader

## 72.0.0

* Remove the deprecated `from_address` param from EmailPreviewTemplate (it's been unused for six years)

## 71.0.0

* Remove support for Markdown-style links in letters `[label](https://example.url)`

## 70.0.6

* Fix QR code rendering for old-style syntax `[QR]()`

## 70.0.5

* Ensure UUIDs in Redis cache keys are always lowercase

## 70.0.4

* Update the commit message auto-generated by `make bump-utils` (in app repos) to be copy/pastable via eg vim commit message editing.

## 70.0.3

* Remove empty table cell from 'branding only' branding HTML to fix bug with JAWS screen reader

## 70.0.2

* Update sanitising of SMS content to include more obscure whitespace

## 70.0.0

* InvalidPhoneError messages have been updated. The new error messages are more user friendly.

## 69.0.0

* Remove old syntax for QR codes in letters (only `QR: http://example.com` will work now)

## 68.0.1

* Fix a bug with some HTML getting injected into QR codes

## 68.0.0

* Update return value of `BaseLetterTemplate.has_qr_code_with_too_much_data` from `bool` to `Optional[QrCodeTooLong]`.

## 67.0.0

* Add `has_qr_code_with_too_much_data` property to letter templates.
* Update RecipientCSV to detect and throw errors when rows generate QR codes with too much data in them. Anything using RecipientCSV to process letters will need to check for and report on the row-level property `qr_code_too_long`.

## 66.1.0

* Add a simpler syntax for QR codes in letters (QR: http://example.com)

## 66.0.2

* Style the QR code placeholder so it looks better when the placeholder text is long

## 66.0.1

* Use HTML-encoded parenthesis (`(` and `)`) when rendering template content with placeholders.
* Bump `phonenumbers` to `>= 8.13.8`.

## 66.0.0

* Switch from PyPDF2 to pypdf, and bump to version 3.9.0. This addresses an infinite loop vulnerability in PDF processing (https://nvd.nist.gov/vuln/detail/CVE-2023-36464).

## 65.2.0

* Update international billing rates for text messages to latest values from MMG.

## 65.1.0

* Add a few more mappings to the list of countries for postage

## 65.0.0

* Remove automatic formatting from JSONFormatter. Any log messages using `{}` to inject strings should be converted
  to "old-style" log messages using %s and passing variables as arguments to the log function. Do not eagerly
  interpolate the string (eg "log: {}" % ("string") - let Python's logging module do this itself. This is to provide
  compatability with Sentry. Add the "G" rule to Ruff's checks to enforce this.
* Removes `CustomLogFormatter` altogether, as its only purpose was the auto-formatting as above.

## 64.2.0

* `LetterImageTemplate` now adds a hidden element marking the first page of any attachment

## 64.1.0

* `RequestCache` now stores items in Redis for 28 days by default (2419200 seconds instead
  of 7 days or 604800 seconds)

## 64.0.0

* Remove the `postage` argument from `LetterImageTemplate` in favour of getting `postage`
  from the `template` `dict` (can still be overridden by setting `template_instance.postage`)
* The `page_count` argument of `LetterImageTemplate` is now optional until the template is
  rendered (calling `str(template)`)

## 63.4.0

* Allow subheadings via markdown for emails using `##`.

## 63.3.0

* Only log a warning and no longer raise an error if creating a Zendesk ticket fails because the user is suspended.

## 63.2.0

* `LetterImageTemplate.page_count` is now a property which can be overriden by subclasses
* New attributes and properties on `BaseLetterTemplate` (and its subclasses):
  - `max_page_count`
  - `max_sheet_count`
  - `too_many_pages` (requires subclasses to implement `page_count`)

## 63.1.0

* argument `image_url` to `LetterImageTemplate` is now optional unless calling `str(LetterImageTemplate(…))`

# 63.0.0

* Remove the `technical_ticket` parameter from NotifySupportTicket; replace with an optional `notify_ticket_type`
  that takes a NotifyTicketType enum value. If provided, this will maintain the existing behaviour where tickets are
  tagged as technical/non-technical on creation. If omitted, then tickets will have no ticket type, which may help
  us have a clearer process around triaging tickets.

## 62.4.0

* Add `class="page--first"` and `class="page--last"` to the first and last
  pages (respectively) of letters rendered with `LetterImageTemplate`

## 62.3.1

* Change `logger.exception` to `logger.warning` for log formatting error.

## 62.3.0

* Adds support for Chinese character sets in letters

## 62.2.1

* Injects the celery task ID into logging output if no requestId is present.

## 62.2.0

* Add odd/even class to letter pages

## 62.1.0

* Allow extra logging filters to be passed into `notifications_utils.logging.init_app`.
* Add a `UserIdFilter` to automatically inject the user_id to flask request logs.

## 62.0.1

* Include the country for normalised BFPO lines.

## 62.0.0

* Updated PostalAddress to parse BFPO addresses. Any validation done on PostalAddresses should be update to report on the new error property `has_invalid_country_for_bfpo_address`.

## 61.2.0

* Adds `redis_client.get_lock` which returns a redis lock object (or a stub lock if redis is not enabled). See https://redis-py.readthedocs.io/en/v4.4.2/lock.html for functionality.

## 61.1.0

* Adds a method to the ZendeskClient to add a comment to a pre-existing ticket, including adding attachments.

## 61.0.0

* Provide our own cache file for bank holidays data, which will help us keep it up-to-date. This is a breaking change
  as any apps pulling in utils should now use notifications_utils.bank_holidays.BankHolidays rather than
  govuk_bank_holidays.bank_holidays.BankHolidays directly.

## 60.1.0

* Add `letter_timings.is_dvla_working_day`
* Add `letter_timings.is_royal_mail_working_day`
* Add `letter_timings.get_dvla_working_day_offset_by`
* Add `letter_timings.get_previous_dvla_working_day`
* Add `letter_timings.get_royal_mail_working_day_offset_by`
* Add `letter_timings.get_previous_royal_mail_working_day`

## 60.0.0

* Bump pyproj to be version 3.4.1  or greater. This changes the ESPG codes to be upper case, which affects the how
  `Polygons` class transforms data.

## 59.3.0

* Add tooling to bump utils version in apps

## 59.2.0

* Add support for creating redis cache keys for a specific notification type.

## 59.1.0

* Add synonyms for sending letters to the Canary Islands

## 59.0.0

* Remove `Template.encoding` (very unlikely to be used anywhere)

## 58.1.0

* add a `message_as_html` parameter to `NotifySupportTicket` to enable creating tickets containing HTML (eg links).

## 58.0.0

* replace `brand_name` with `brand_alt_text` in HTMLEmailTemplate to more accurately reflect its purpose

## 57.1.0

* Do not log to file when `NOTIFY_RUNTIME_PLATFORM` is set to `ecs`

## 57.0.0

* Breaking changes to `field.Field`:

  - The `html` argument must now be `escape` or `passthrough`. `strip` is no longer
    valid
  - The default value of the `html` argument is now `escape` not `strip`

* Removal of `formatters.strip_html`:

## 56.0.0

* Breaking: upgrade PyPDF2 to version 2.0.0. You will need to:

  - Change error class imports from `pypdf2.utils` to `pypdf2.errors`.
  - Run the tests and make changes based on the deprecation warnings.

## 55.2.0

* Links in previews of text messages and emergency alerts now have the correct CSS
  classes added automatically
* URLs in previews of text messages and emergency alerts will now become links even
  if they don’t have `http://` or `https://` at the start

## 55.1.7

* Move some functions and variable from the `notifications_utils.formatters` module to
  the `notifications_utils.markdown` and `notifications_utils` modules. None of our
  apps are directly importing the functions and variables which have moved.

## 55.1.4

* Downgrade min version of boto3 due to incompatibility with awscli-cwlogs dependency.

## 55.1.3

* Unpin most dependencies and remove redundant ones (no action required).

## 55.1.1

* Bump shapely to 1.8.0 to support Mac M1 installation of geos.

## 55.1.0

* Added "delete_by_pattern" wrapper to RequestCache decorator group.

## 55.0.0

* Shortened "delete_cache_keys_by_pattern" to "delete_by_pattern".
* "delete_by_pattern" has a new "raise_exception" parameter (default False).

## 54.1.0

* Add should_validate flag to `notifications_utils.recipients.RecipientCSV`. Defaults to `True`.

## 54.0.0

* remove the `column` argument from recipients.validate_phone_number`,
  `recipients.validate_uk_phone_number`,
  `recipients.try_validate_and_format_phone_number` and
  `recipients.validate_email_address` (no consuming code uses this
  argument)
* remove `recipients.validate_recipient` (consuming code already uses
  `recipients.validate_phone_number`,
  `recipients.validate_email_address` or
  `postal_address.PostalAddress(…).valid` instead)

## 53.0.0

* `notifications_utils.columns.Columns` has moved to
  `notifications_utils.insensitive_dict.InsensitiveDict`
* `notifications_utils.columns.Rows` has moved to
  `notifications_utils.recipients.Rows`
* `notifications_utils.columns.Cell` has moved to
  `notifications_utils.recipients.Cell`

## 52.0.0

* Deprecate the following unused `redis_client` functions:
  - `redis_client.increment_hash_value`
  - `redis_client.decrement_hash_value`
  - `redis_client.get_all_from_hash`
  - `redis_client.set_hash_and_expire`
  - `redis_client.expire`

## 51.3.1

* Bump govuk-bank-holidays to cache holidays for next year.

## 51.3.0

* Log exception and stacktrace when Celery tasks fail.

## 51.2.1

* Revert 51.2.0.

## 51.2.0

* Timeout processing CSVs to avoid timing out downstream requests

This only affects the Admin app, which should ideally rescue the exception,
but just letting it propagate is also acceptable as it's similar to the
current behaviour where we timeout in CloudFront.

## 51.1.0

* Make processing of spreadsheets with many empty columns more efficient

## 51.0.0

* Initial argument to `RecipientCSV` renamed from `whitelist` to
  `guestlist`, in other words consuming code should call
  `RecipientCSV(guestlist=['test@example.com'])`
* `RecipientCSV.whitelist` property renamed to `RecipientCSV.guestlist`

## 50.0.0

* Make icon in `broadcast_preview_template.jinja2` an inline SVG
  (requires changes to the CSS of consumer code)

## 49.1.0

* Add `ttl_in_seconds` argument to `RequestCache.set` to let users specify
a custom TTL

## 49.0.0

* `Polygons` must now be called with either `shapely.Polygon` objects and
a valid Coordinate Reference System code for `utm_crs` or a list of
lists of coordinates in degrees

## 48.2.0

* Enable Celery argument checking for apply_async.
* Remove redundant "kwargs" handling code for Celery Request ID
tracing.

## 48.1.0

* Add new NotifyCelery base class as a drop in replacement to
DRY-up the "app/celery/celery.py" file we have in many apps.

## 48.0.0

* Rename `normalise_lines` to `get_lines_with_normalised_whitespace`
* Rename `strip_whitespace` to `strip_all_whitespace`
* Remove `OBSCURE_WHITESPACE` variable (appears unused in other apps)
* Remove `multiple_spaces_in_a_row` variable (appears unused in other apps)
* Remove `normalise_line` function (appears unused in other apps)

## 47.0.0

* Breaking: remove `create_ticket` method from ZendeskClient

# 46.1.0

* Extract ticket formatting from ZendeskClient into NotifySupportTicket

# 46.0.0

* Revert 45.0.0 (pyproj dependency won't install on PaaS)

# 45.0.0

* Use cartesian coordinate system for polygon geometry

# 44.5.1

* Split out separate too_late_to_cancel_letter function to allow reuse

# 44.5.0

* Add `intersects` method to Polygons

# 44.4.1

* Detect optional placeholders with brackets in their text

# 44.4.0

* Allow Zendesk tickets to be create with internal notes

# 44.3.1

* Round coordinates to 5 decimal places

# 44.3.0

* Add methods to get the bounds and overlap of polygons

# 44.2.1

* Normalise international numbers when formatting

## Prior versions

Changelog not recorded - please see pull requests on github.<|MERGE_RESOLUTION|>--- conflicted
+++ resolved
@@ -1,22 +1,20 @@
 # CHANGELOG
 
-<<<<<<< HEAD
+## 90.0.0
+
+* BREAKING CHANGE: All standalone functions for validating, normalising and formatting phone numbers has been removed from notifications_utils/recipient_validation/phone_number.py, and are replaced and encapsualated entirely with a single `PhoneNumber` class. All code that relies on validation, normalisation or fomratting of a phone number must be re-written to use instances of `PhoneNumber` instead.
+
+## 89.1.0
+
+* Change version_tools to a package that uses importlib to grab common reqs/config, rather than fetching common files from github. This repo's usage of those common files are now symlinks to the sources of truth found within notification_utils/version_tools/
+
+## 89.0.1
+
+* Raise an exception if we cant fetch remote github files in version_tools.py
+
 ## 89.0.0
 
-* BREAKING CHANGE: All standalone functions for validating, normalising and formatting phone numbers has been removed from notifications_utils/recipient_validation/phone_number.py, and are replaced and encapsualated entirely with a single `PhoneNumber` class. All code that relies on validation, normalisation or fomratting of a phone number must be re-written to use instances of `PhoneNumber` instead.
-=======
-## 89.1.0
-
-* Change version_tools to a package that uses importlib to grab common reqs/config, rather than fetching common files from github. This repo's usage of those common files are now symlinks to the sources of truth found within notification_utils/version_tools/
-
-## 89.0.1
-
-* Raise an exception if we cant fetch remote github files in version_tools.py
-
-## 89.0.0
-
 * `requirements_for_test_common.txt` is now `requirements_for_test_common.in`. Apps should freeze this into a local requirements file for fully reproducible dependencies
->>>>>>> 4f8e655b
 
 ## 88.1.1
 

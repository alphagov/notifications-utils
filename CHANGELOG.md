--- conflicted
+++ resolved
@@ -1,14 +1,12 @@
 # CHANGELOG
 
-<<<<<<< HEAD
 ## 88.0.0
 
 * Removes `template.EmailPreviewTemplate` (only used in admin app)
-=======
+
 ## 87.1.0
 
 * logging: don't calculate_content_length() for after_request logs of streaming responses - this caused attempted streaming responses to be eagerly consumed, negating the point of streaming responses. Instead emit the after_request log when status code and header is returned and a separate log message when a streaming response is closed.
->>>>>>> 68ed64c5
 
 ## 87.0.0
 
